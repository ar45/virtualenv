import virtualenv
import optparse
from mock import patch, Mock


def test_version():
    """Should have a version string"""
    assert virtualenv.virtualenv_version, "Should have version"


@patch('os.path.exists')
def test_resolve_interpreter_with_absolute_path(mock_exists):
    """Should return absolute path if given and exists"""
    mock_exists.return_value = True
    virtualenv.is_executable = Mock(return_value=True)

    exe = virtualenv.resolve_interpreter("/usr/bin/python42")

    assert exe == "/usr/bin/python42", "Absolute path should return as is"
    mock_exists.assert_called_with("/usr/bin/python42")
    virtualenv.is_executable.assert_called_with("/usr/bin/python42")


@patch('os.path.exists')
def test_resolve_intepreter_with_nonexistant_interpreter(mock_exists):
    """Should exit when with absolute path if not exists"""
    mock_exists.return_value = False

    try:
        virtualenv.resolve_interpreter("/usr/bin/python42")
        assert False, "Should raise exception"
    except SystemExit:
        pass

    mock_exists.assert_called_with("/usr/bin/python42")


@patch('os.path.exists')
def test_resolve_intepreter_with_invalid_interpreter(mock_exists):
    """Should exit when with absolute path if not exists"""
    mock_exists.return_value = True
    virtualenv.is_executable = Mock(return_value=False)

    try:
        virtualenv.resolve_interpreter("/usr/bin/python42")
        assert False, "Should raise exception"
    except SystemExit:
        pass

    mock_exists.assert_called_with("/usr/bin/python42")
    virtualenv.is_executable.assert_called_with("/usr/bin/python42")


<<<<<<< HEAD
def test_activate_after_future_statements():
    """Should insert activation line after last future statement"""
    script = [
        '#!/usr/bin/env python',
        'from __future__ import with_statement',
        'from __future__ import print_function',
        'print("Hello, world!")'
    ]
    assert virtualenv.relative_script(script) == [
        '#!/usr/bin/env python',
        'from __future__ import with_statement',
        'from __future__ import print_function',
        '',
        "import os; activate_this=os.path.join(os.path.dirname(os.path.realpath(__file__)), 'activate_this.py'); execfile(activate_this, dict(__file__=activate_this)); del os, activate_this",
        '',
        'print("Hello, world!")'
    ]
=======
def test_cop_update_defaults_with_store_false():
    """store_false options need reverted logic"""
    class MyConfigOptionParser(virtualenv.ConfigOptionParser):
        def __init__(self, *args, **kwargs):
            self.config = virtualenv.ConfigParser.RawConfigParser()
            self.files = []
            optparse.OptionParser.__init__(self, *args, **kwargs)

        def get_environ_vars(self, prefix='VIRTUALENV_'):
            yield ("no_site_packages", "1")

    cop = MyConfigOptionParser()
    cop.add_option(
        '--no-site-packages',
        dest='system_site_packages',
        action='store_false',
        help="Don't give access to the global site-packages dir to the "
             "virtual environment (default)")

    defaults = {}
    cop.update_defaults(defaults)
    assert defaults == {'system_site_packages': 0}
>>>>>>> 1a31b5fe
<|MERGE_RESOLUTION|>--- conflicted
+++ resolved
@@ -51,7 +51,6 @@
     virtualenv.is_executable.assert_called_with("/usr/bin/python42")
 
 
-<<<<<<< HEAD
 def test_activate_after_future_statements():
     """Should insert activation line after last future statement"""
     script = [
@@ -69,7 +68,8 @@
         '',
         'print("Hello, world!")'
     ]
-=======
+
+
 def test_cop_update_defaults_with_store_false():
     """store_false options need reverted logic"""
     class MyConfigOptionParser(virtualenv.ConfigOptionParser):
@@ -91,5 +91,4 @@
 
     defaults = {}
     cop.update_defaults(defaults)
-    assert defaults == {'system_site_packages': 0}
->>>>>>> 1a31b5fe
+    assert defaults == {'system_site_packages': 0}