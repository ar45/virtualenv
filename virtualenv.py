--- conflicted
+++ resolved
@@ -2,11 +2,7 @@
 """Create a "virtual" Python installation
 """
 
-<<<<<<< HEAD
-__version__ = "1.10"
-=======
 __version__ = "1.11.dev1"
->>>>>>> db5cbac8
 virtualenv_version = __version__  # legacy
 
 import base64
